--- conflicted
+++ resolved
@@ -5,14 +5,12 @@
 from functools import wraps
 from six import iteritems
 
+from flask import request, current_app, has_app_context
+
 from .utils import unpack
 
 
-<<<<<<< HEAD
-def marshal(data, fields, envelope=None, skip_none=False):
-=======
-def marshal(data, fields, envelope=None, skip_none=False, mask=None, ordered=False):
->>>>>>> 61ca6870
+def marshal(data, fields, envelope=None, skip_none=False, ordered=False):
     """Takes raw data (in the form of a dict, list, object) and a dict of
     fields or a Schema to output and filters the data based on those fields/Schema.
 
@@ -32,62 +30,24 @@
     >>> mfields = { 'a': fields.str(), 'c': fields.Str(), 'd': fields.Str() }
 
     >>> marshal(data, mfields)
-    {'a': 100, 'c': None, 'd': None}
+    OrderedDict([('a', 100), ('c', None), ('d', None)])
 
     >>> marshal(data, mfields, envelope='data')
-    {'data': {'a': 100, 'c': None, 'd': None}}
+    OrderedDict([('data', OrderedDict([('a', 100), ('c', None), ('d', None)]))])
 
     >>> marshal(data, mfields, skip_none=True)
-    {'a': 100}
-
-    >>> marshal(data, mfields, ordered=True)
-    OrderedDict([('a', 100), ('c', None), ('d', None)])
-
-    >>> marshal(data, mfields, envelope='data', ordered=True)
-    OrderedDict([('data', OrderedDict([('a', 100), ('c', None), ('d', None)]))])
-
-    >>> marshal(data, mfields, skip_none=True, ordered=True)
     OrderedDict([('a', 100)])
 
     """
 
-<<<<<<< HEAD
     schema = fields
     out = schema.dump(data)
 
     if skip_none:
-        items = ((k, v) for k, v in out.items() if v is not None)
-        out = OrderedDict(items)
-=======
-    def make(cls):
-        if isinstance(cls, type):
-            return cls()
-        return cls
-
-    mask = mask or getattr(fields, '__mask__', None)
-    fields = getattr(fields, 'resolved', fields)
-    if mask:
-        fields = apply_mask(fields, mask, skip=True)
-
-    if isinstance(data, (list, tuple)):
-        out = [marshal(d, fields, skip_none=skip_none, ordered=ordered) for d in data]
-        if envelope:
-            out = OrderedDict([(envelope, out)]) if ordered else {envelope: out}
-        return out
-
-    items = (
-        (k, marshal(data, v, skip_none=skip_none, ordered=ordered)
-        if isinstance(v, dict)
-        else make(v).output(k, data, ordered=ordered))
-        for k, v in iteritems(fields)
-    )
-
-    if skip_none:
-        items = ((k, v) for k, v in items
+        items = ((k, v) for k, v in out.items
                  if v is not None and v != OrderedDict() and v != {})
 
     out = OrderedDict(items) if ordered else dict(items)
->>>>>>> 61ca6870
 
     if envelope:
         out = OrderedDict([(envelope, out)]) if ordered else {envelope: out}
@@ -128,12 +88,7 @@
 
     see :meth:`flask_restplus.marshal`
     """
-<<<<<<< HEAD
-
-    def __init__(self, fields, envelope=None, skip_none=False):
-=======
-    def __init__(self, fields, envelope=None, skip_none=False, mask=None, ordered=False):
->>>>>>> 61ca6870
+    def __init__(self, fields, envelope=None, skip_none=False, ordered=False):
         """
         :param fields: a dict of whose keys will make up the final
                        serialized response output or a Schema
@@ -143,36 +98,21 @@
         self.fields = fields
         self.envelope = envelope
         self.skip_none = skip_none
-<<<<<<< HEAD
-=======
         self.ordered = ordered
-        self.mask = Mask(mask, skip=True)
->>>>>>> 61ca6870
 
     def __call__(self, f):
         @wraps(f)
         def wrapper(*args, **kwargs):
             resp = f(*args, **kwargs)
-            # mask = self.mask
-            # if has_app_context():
-            #     mask_header = current_app.config['RESTPLUS_MASK_HEADER']
-            #     mask = request.headers.get(mask_header) or mask
             if isinstance(resp, tuple):
                 data, code, headers = unpack(resp)
-<<<<<<< HEAD
-                return marshal(data, self.fields, self.envelope, self.skip_none), code, headers
-            else:
-                return marshal(resp, self.fields, self.envelope, self.skip_none)
-
-=======
                 return (
-                    marshal(data, self.fields, self.envelope, self.skip_none, mask, self.ordered),
+                    marshal(data, self.fields, self.envelope, self.skip_none, self.ordered),
                     code,
                     headers
                 )
             else:
-                return marshal(resp, self.fields, self.envelope, self.skip_none, mask, self.ordered)
->>>>>>> 61ca6870
+                return marshal(resp, self.fields, self.envelope, self.skip_none, self.ordered)
         return wrapper
 
 
@@ -191,7 +131,6 @@
 
     see :meth:`flask_restplus.marshal_with`
     """
-
     def __init__(self, field):
         """
         :param field: a single field with which to marshal the output.
