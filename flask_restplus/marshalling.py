--- conflicted
+++ resolved
@@ -1,21 +1,17 @@
 # -*- coding: utf-8 -*-
 from __future__ import unicode_literals
 
+from collections import OrderedDict
 from functools import wraps
 from six import iteritems
 
 from flask import request, current_app, has_app_context
 
-from ._compat import OrderedDict
 from .mask import Mask, apply as apply_mask
 from .utils import unpack
 
 
-<<<<<<< HEAD
-def marshal(data, fields, envelope=None, mask=None):
-=======
 def marshal(data, fields, envelope=None, skip_none=False, mask=None, ordered=False):
->>>>>>> 90326947
     """Takes raw data (in the form of a dict, list, object) and a dict of
     fields to output and filters the data based on those fields.
 
@@ -24,26 +20,17 @@
                    response output
     :param envelope: optional key that will be used to envelop the serialized
                      response
-<<<<<<< HEAD
-=======
     :param bool skip_none: optional key will be used to eliminate fields
                            which value is None or the field's key not
                            exist in data
     :param bool ordered: Wether or not to preserve order
->>>>>>> 90326947
 
 
     >>> from flask_restplus import fields, marshal
-    >>> data = { 'a': 100, 'b': 'foo' }
-    >>> mfields = { 'a': fields.Raw }
+    >>> data = { 'a': 100, 'b': 'foo', 'c': None }
+    >>> mfields = { 'a': fields.Raw, 'c': fields.Raw, 'd': fields.Raw }
 
     >>> marshal(data, mfields)
-<<<<<<< HEAD
-    OrderedDict([('a', 100)])
-
-    >>> marshal(data, mfields, envelope='data')
-    OrderedDict([('data', OrderedDict([('a', 100)]))])
-=======
     {'a': 100, 'c': None, 'd': None}
 
     >>> marshal(data, mfields, envelope='data')
@@ -60,14 +47,8 @@
 
     >>> marshal(data, mfields, skip_none=True, ordered=True)
     OrderedDict([('a', 100)])
->>>>>>> 90326947
 
     """
-
-    # if isinstance(fields, marshmallow.Schema):
-    #     if mask:
-    #         fields = fields(only=(*mask,))
-    #     out = fields.dump(data)
 
     def make(cls):
         if isinstance(cls, type):
@@ -80,22 +61,11 @@
         fields = apply_mask(fields, mask, skip=True)
 
     if isinstance(data, (list, tuple)):
-<<<<<<< HEAD
-        out = [marshal(d, fields) for d in data]
-=======
         out = [marshal(d, fields, skip_none=skip_none, ordered=ordered) for d in data]
->>>>>>> 90326947
         if envelope:
             out = OrderedDict([(envelope, out)]) if ordered else {envelope: out}
         return out
 
-<<<<<<< HEAD
-    items = ((k, marshal(data, v) if isinstance(v, dict)
-    else make(v).output(k, data))
-             for k, v in fields.items())
-
-    out = OrderedDict(items)
-=======
     items = (
         (k, marshal(data, v, skip_none=skip_none, ordered=ordered)
         if isinstance(v, dict)
@@ -108,7 +78,6 @@
                  if v is not None and v != OrderedDict() and v != {})
 
     out = OrderedDict(items) if ordered else dict(items)
->>>>>>> 90326947
 
     if envelope:
         out = OrderedDict([(envelope, out)]) if ordered else {envelope: out}
@@ -137,14 +106,18 @@
     >>> get()
     OrderedDict([('data', OrderedDict([('a', 100)]))])
 
+    >>> mfields = { 'a': fields.Raw, 'c': fields.Raw, 'd': fields.Raw }
+    >>> @marshal_with(mfields, skip_none=True)
+    ... def get():
+    ...     return { 'a': 100, 'b': 'foo', 'c': None }
+    ...
+    ...
+    >>> get()
+    OrderedDict([('a', 100)])
+
     see :meth:`flask_restplus.marshal`
     """
-<<<<<<< HEAD
-
-    def __init__(self, fields, envelope=None, mask=None):
-=======
     def __init__(self, fields, envelope=None, skip_none=False, mask=None, ordered=False):
->>>>>>> 90326947
         """
         :param fields: a dict of whose keys will make up the final
                        serialized response output
@@ -153,11 +126,8 @@
         """
         self.fields = fields
         self.envelope = envelope
-<<<<<<< HEAD
-=======
         self.skip_none = skip_none
         self.ordered = ordered
->>>>>>> 90326947
         self.mask = Mask(mask, skip=True)
 
     def __call__(self, f):
@@ -170,12 +140,6 @@
                 mask = request.headers.get(mask_header) or mask
             if isinstance(resp, tuple):
                 data, code, headers = unpack(resp)
-<<<<<<< HEAD
-                return marshal(data, self.fields, self.envelope, mask), code, headers
-            else:
-                return marshal(resp, self.fields, self.envelope, mask)
-
-=======
                 return (
                     marshal(data, self.fields, self.envelope, self.skip_none, mask, self.ordered),
                     code,
@@ -183,7 +147,6 @@
                 )
             else:
                 return marshal(resp, self.fields, self.envelope, self.skip_none, mask, self.ordered)
->>>>>>> 90326947
         return wrapper
 
 
@@ -201,7 +164,6 @@
 
     see :meth:`flask_restplus.marshal_with`
     """
-
     def __init__(self, field):
         """
         :param field: a single field with which to marshal the output.
