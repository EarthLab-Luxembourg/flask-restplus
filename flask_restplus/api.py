# -*- coding: utf-8 -*-
from __future__ import unicode_literals

import difflib
import inspect
from itertools import chain
import logging
import operator
import re
import six
import sys
import marshmallow as ma

from collections import OrderedDict
from functools import wraps, partial
from types import MethodType
from typing import Type

from flask import url_for, request, current_app
from flask import make_response as original_flask_make_response
from flask.helpers import _endpoint_from_view_func
from flask.signals import got_request_exception

from werkzeug import cached_property
from werkzeug.datastructures import Headers
from werkzeug.exceptions import HTTPException, MethodNotAllowed, NotFound, NotAcceptable, InternalServerError
from werkzeug.wrappers import BaseResponse

from . import apidoc
from .model import Model
from .mask import ParseError, MaskError
from .namespace import Namespace
from .postman import PostmanCollectionV1
from .resource import Resource
from .swagger import Swagger
from .utils import default_id, camel_to_dash, unpack
from .representations import output_json
from ._http import HTTPStatus

RE_RULES = re.compile('(<.*>)')


# List headers that should never be handled by Flask-RESTPlus
HEADERS_BLACKLIST = ('Content-Length',)

DEFAULT_REPRESENTATIONS = [('application/json', output_json)]

log = logging.getLogger(__name__)


class Api(object):
    '''
    The main entry point for the application.
    You need to initialize it with a Flask Application: ::

    >>> app = Flask(__name__)
    >>> api = Api(app)

    Alternatively, you can use :meth:`init_app` to set the Flask application
    after it has been constructed.

    The endpoint parameter prefix all views and resources:

        - The API root/documentation will be ``{endpoint}.root``
        - A resource registered as 'resource' will be available as ``{endpoint}.resource``

    :param flask.Flask|flask.Blueprint app: the Flask application object or a Blueprint
    :param str version: The API version (used in Swagger documentation)
    :param str title: The API title (used in Swagger documentation)
    :param str description: The API description (used in Swagger documentation)
    :param str terms_url: The API terms page URL (used in Swagger documentation)
    :param str contact: A contact email for the API (used in Swagger documentation)
    :param str license: The license associated to the API (used in Swagger documentation)
    :param str license_url: The license page URL (used in Swagger documentation)
    :param str endpoint: The API base endpoint (default to 'api).
    :param str default: The default namespace base name (default to 'default')
    :param str default_label: The default namespace label (used in Swagger documentation)
    :param str default_mediatype: The default media type to return
    :param str doc: The documentation path. If set to a false value, documentation is disabled.
                (Default to '/')
    :param list decorators: Decorators to attach to every resource
    :param bool catch_all_404s: Use :meth:`handle_error`
        to handle 404 errors throughout your app
    :param dict authorizations: A Swagger Authorizations declaration as dictionary
    :param bool serve_challenge_on_401: Serve basic authentication challenge with 401
        responses (default 'False')
    '''

    def __init__(self, app=None, version='1.0', title=None, description=None,
            terms_url=None, license=None, license_url=None,
            contact=None, contact_url=None, contact_email=None,
            authorizations=None, security=None, doc='/', default_id=default_id,
            default='default', default_label='Default namespace', tags=None, prefix='',
            default_mediatype='application/json', decorators=None, catch_all_404s=False, serve_challenge_on_401=False,
            **kwargs):
        self.version = version
        self.title = title or 'API'
        self.description = description
        self.terms_url = terms_url
        self.contact = contact
        self.contact_email = contact_email
        self.contact_url = contact_url
        self.license = license
        self.license_url = license_url
        self.authorizations = authorizations
        self.security = security
        self.default_id = default_id
        self._doc = doc
        self._doc_view = None
        self._default_error_handler = None
        self.tags = tags or []

        self.error_handlers = {
            ParseError: mask_parse_error_handler,
            MaskError: mask_error_handler,
        }
        self._schema = None
        self.schemas = {}
        # self._refresolver = None
        # self.format_checker = format_checker
        self.namespaces = []
        self.default_namespace = self.namespace(default, default_label,
            endpoint='{0}-declaration'.format(default),
            api=self,
            path='/',
        )
        self.ns_paths = dict()

        self.representations = OrderedDict(DEFAULT_REPRESENTATIONS)
        self.urls = {}
        self.prefix = prefix
        self.default_mediatype = default_mediatype
        self.decorators = decorators if decorators else []
        self.catch_all_404s = catch_all_404s
        self.serve_challenge_on_401 = serve_challenge_on_401
        self.blueprint_setup = None
        self.endpoints = set()
        self.resources = []
        self.app = None
        self.blueprint = None
        self.custom_fields_mapping = {}

        if app is not None:
            self.app = app
            self.init_app(app)
        # super(Api, self).__init__(app, **kwargs)

    def init_app(self, app, **kwargs):
        '''
        Allow to lazy register the API on a Flask application::

        >>> app = Flask(__name__)
        >>> api = Api()
        >>> api.init_app(app)

        :param flask.Flask app: the Flask application object
        :param str title: The API title (used in Swagger documentation)
        :param str description: The API description (used in Swagger documentation)
        :param str terms_url: The API terms page URL (used in Swagger documentation)
        :param str contact: A contact email for the API (used in Swagger documentation)
        :param str license: The license associated to the API (used in Swagger documentation)
        :param str license_url: The license page URL (used in Swagger documentation)

        '''
        self.app = app
        self.title = kwargs.get('title', self.title)
        self.description = kwargs.get('description', self.description)
        self.terms_url = kwargs.get('terms_url', self.terms_url)
        self.contact = kwargs.get('contact', self.contact)
        self.contact_url = kwargs.get('contact_url', self.contact_url)
        self.contact_email = kwargs.get('contact_email', self.contact_email)
        self.license = kwargs.get('license', self.license)
        self.license_url = kwargs.get('license_url', self.license_url)
        self._add_specs = kwargs.get('add_specs', True)

        # If app is a blueprint, defer the initialization
        try:
            app.record(self._deferred_blueprint_init)
        # Flask.Blueprint has a 'record' attribute, Flask.Api does not
        except AttributeError:
            self._init_app(app)
        else:
            self.blueprint = app

    def _init_app(self, app, url_prefix=None):
        '''
        Perform initialization actions with the given :class:`flask.Flask` object.

        :param flask.Flask app: The flask application object
        '''
        self._register_specs(self.blueprint or app)
        self._register_doc(self.blueprint or app)

        app.handle_exception = partial(self.error_router, self.handle_error, app.handle_exception)
        app.handle_user_exception = partial(self.error_router, self.handle_user_error, app.handle_user_exception)

        if len(self.resources) > 0:
            for resource, namespace, urls, kwargs in self.resources:
                self._register_view(app, resource, namespace, *urls, **kwargs)

        self._register_apidoc(app, url_prefix=url_prefix)
        app.config.setdefault('RESTPLUS_MASK_HEADER', 'X-Fields')
        app.config.setdefault('RESTPLUS_MASK_SWAGGER', True)

    def __getattr__(self, name):
        try:
            return getattr(self.default_namespace, name)
        except AttributeError:
            raise AttributeError('Api does not have {0} attribute'.format(name))

    def _complete_url(self, url_part, registration_prefix):
        '''
        This method is used to defer the construction of the final url in
        the case that the Api is created with a Blueprint.

        :param url_part: The part of the url the endpoint is registered with
        :param registration_prefix: The part of the url contributed by the
            blueprint.  Generally speaking, BlueprintSetupState.url_prefix
        '''
        parts = (registration_prefix, self.prefix, url_part)
        return ''.join(part for part in parts if part)

    def _register_apidoc(self, app, url_prefix=None):
        conf = app.extensions.setdefault('restplus', {})
        if not conf.get('apidoc_registered', False):
            if not url_prefix and self.blueprint:
                url_prefix = self.blueprint.url_prefix
            app.register_blueprint(apidoc.apidoc, url_prefix=url_prefix)
        conf['apidoc_registered'] = True

    def _register_specs(self, app_or_blueprint):
        if self._add_specs:
            endpoint = str('specs')
            self._register_view(
                app_or_blueprint,
                SwaggerView,
                self.default_namespace,
                '/swagger.json',
                endpoint=endpoint,
                resource_class_args=(self, )
            )
            self.endpoints.add(endpoint)

    def _register_doc(self, app_or_blueprint):
        if self._add_specs and self._doc:
            # Register documentation before root if enabled
            app_or_blueprint.add_url_rule(self._doc, 'doc', self.render_doc)
        app_or_blueprint.add_url_rule(self.prefix or '/', 'root', self.render_root)

    def register_resource(self, namespace, resource, *urls, **kwargs):
        endpoint = kwargs.pop('endpoint', None)
        endpoint = str(endpoint or self.default_endpoint(resource, namespace))

        kwargs['endpoint'] = endpoint
        self.endpoints.add(endpoint)

        if self.app is not None:
            self._register_view(self.app, resource, namespace, *urls, **kwargs)
        else:
            self.resources.append((resource, namespace, urls, kwargs))
        return endpoint

    def _register_view(self, app, resource, namespace, *urls, **kwargs):
        endpoint = kwargs.pop('endpoint', None) or camel_to_dash(resource.__name__)
        resource_class_args = kwargs.pop('resource_class_args', ())
        resource_class_kwargs = kwargs.pop('resource_class_kwargs', {})

        # NOTE: 'view_functions' is cleaned up from Blueprint class in Flask 1.0
        if endpoint in getattr(app, 'view_functions', {}):
            previous_view_class = app.view_functions[endpoint].__dict__['view_class']

            # if you override the endpoint with a different class, avoid the
            # collision by raising an exception
            if previous_view_class != resource:
                msg = 'This endpoint (%s) is already set to the class %s.'
                raise ValueError(msg % (endpoint, previous_view_class.__name__))

        resource.mediatypes = self.mediatypes_method()  # Hacky
        resource.endpoint = endpoint

        resource_func = self.output(resource.as_view(endpoint, self, *resource_class_args,
            **resource_class_kwargs))

        # Apply Namespace and Api decorators to a resource
        for decorator in chain(namespace.decorators, self.decorators):
            resource_func = decorator(resource_func)

        for url in urls:
            # If this Api has a blueprint
            if self.blueprint:
                # And this Api has been setup
                if self.blueprint_setup:
                    # Set the rule to a string directly, as the blueprint is already
                    # set up.
                    self.blueprint_setup.add_url_rule(url, view_func=resource_func, **kwargs)
                    continue
                else:
                    # Set the rule to a function that expects the blueprint prefix
                    # to construct the final url.  Allows deferment of url finalization
                    # in the case that the associated Blueprint has not yet been
                    # registered to an application, so we can wait for the registration
                    # prefix
                    rule = partial(self._complete_url, url)
            else:
                # If we've got no Blueprint, just build a url with no prefix
                rule = self._complete_url(url, '')
            # Add the url to the application or blueprint
            app.add_url_rule(rule, view_func=resource_func, **kwargs)

    def output(self, resource):
        '''
        Wraps a resource (as a flask view function),
        for cases where the resource does not directly return a response object

        :param resource: The resource as a flask view function
        '''
        @wraps(resource)
        def wrapper(*args, **kwargs):
            resp = resource(*args, **kwargs)
            if isinstance(resp, BaseResponse):
                return resp
            data, code, headers = unpack(resp)
            return self.make_response(data, code, headers=headers)
        return wrapper

    def make_response(self, data, *args, **kwargs):
        '''
        Looks up the representation transformer for the requested media
        type, invoking the transformer to create a response object. This
        defaults to default_mediatype if no transformer is found for the
        requested mediatype. If default_mediatype is None, a 406 Not
        Acceptable response will be sent as per RFC 2616 section 14.1

        :param data: Python object containing response data to be transformed
        '''
        default_mediatype = kwargs.pop('fallback_mediatype', None) or self.default_mediatype
        mediatype = request.accept_mimetypes.best_match(
            self.representations,
            default=default_mediatype,
        )
        if mediatype is None:
            raise NotAcceptable()
        if mediatype in self.representations:
            resp = self.representations[mediatype](data, *args, **kwargs)
            resp.headers['Content-Type'] = mediatype
            return resp
        elif mediatype == 'text/plain':
            resp = original_flask_make_response(str(data), *args, **kwargs)
            resp.headers['Content-Type'] = 'text/plain'
            return resp
        else:
            raise InternalServerError()

    def documentation(self, func):
        '''A decorator to specify a view funtion for the documentation'''
        self._doc_view = func
        return func

    def render_root(self):
        self.abort(HTTPStatus.NOT_FOUND)

    def render_doc(self):
        '''Override this method to customize the documentation page'''
        if self._doc_view:
            return self._doc_view()
        elif not self._doc:
            self.abort(HTTPStatus.NOT_FOUND)
        return apidoc.ui_for(self)

    def default_endpoint(self, resource, namespace):
        '''
        Provide a default endpoint for a resource on a given namespace.

        Endpoints are ensured not to collide.

        Override this method specify a custom algoryhtm for default endpoint.

        :param Resource resource: the resource for which we want an endpoint
        :param Namespace namespace: the namespace holding the resource
        :returns str: An endpoint name
        '''
        endpoint = camel_to_dash(resource.__name__)
        if namespace is not self.default_namespace:
            endpoint = '{ns.name}_{endpoint}'.format(ns=namespace, endpoint=endpoint)
        if endpoint in self.endpoints:
            suffix = 2
            while True:
                new_endpoint = '{base}_{suffix}'.format(base=endpoint, suffix=suffix)
                if new_endpoint not in self.endpoints:
                    endpoint = new_endpoint
                    break
                suffix += 1
        return endpoint

    def get_ns_path(self, ns):
        return self.ns_paths.get(ns)

    def ns_urls(self, ns, urls):
        path = self.get_ns_path(ns) or ns.path
        return [path + url for url in urls]

    def add_namespace(self, ns, path=None):
        '''
        This method registers resources from namespace for current instance of api.
        You can use argument path for definition custom prefix url for namespace.

        :param Namespace ns: the namespace
        :param path: registration prefix of namespace
        '''
        if ns not in self.namespaces:
            self.namespaces.append(ns)
            if self not in ns.apis:
                ns.apis.append(self)
            # Associate ns with prefix-path
            if path is not None:
                self.ns_paths[ns] = path
        # Register resources
        for resource, urls, kwargs in ns.resources:
            self.register_resource(ns, resource, *self.ns_urls(ns, urls), **kwargs)
        # Register schemas
        for name, definition in six.iteritems(ns.schemas):
            self.schemas[name] = definition
        # Register error handlers
        for exception, handler in ns.error_handlers.items():
            self.error_handlers[exception] = handler
        # Register custom fields mapping
        for field_type, args in ns.custom_fields_mapping.items():
            self.custom_fields_mapping[field_type] = args

    def namespace(self, *args, **kwargs):
        '''
        A namespace factory.

        :returns Namespace: a new namespace instance
        '''
        ns = Namespace(*args, **kwargs)
        self.add_namespace(ns)
        return ns

    def endpoint(self, name):
        if self.blueprint:
            return '{0}.{1}'.format(self.blueprint.name, name)
        else:
            return name

    def register_models_from(self, _module):
        '''
        Register all the models inside the given module
        :param _module: Module
        '''
        self.register_models(*vars(_module).values())

    def register_models(self, *models):
        '''
        Register the given models
        :param Model models: Models or list(s) of model(s) to register
        '''
        for model in models:
            if isinstance(model, Model):
                self.models[model.name] = model
            elif isinstance(model, list):
                self.register_models(model)

    @property
    def specs_url(self):
        '''
        The Swagger specifications absolute url (ie. `swagger.json`)

        :rtype: str
        '''
        return url_for(self.endpoint('specs'), _external=True)

    @property
    def base_url(self):
        '''
        The API base absolute url

        :rtype: str
        '''
        return url_for(self.endpoint('root'), _external=True)

    @property
    def base_path(self):
        '''
        The API path

        :rtype: str
        '''
        return url_for(self.endpoint('root'), _external=False)

    @cached_property
    def __schema__(self):
        '''
        The Swagger specifications/schema for this API

        :returns dict: the schema as a serializable dict
        '''
        if not self._schema:
            try:
                self._schema = Swagger(self).as_dict()
            except Exception:
                # Log the source exception for debugging purpose
                # and return an error message
                msg = 'Unable to render schema'
                log.exception(msg)  # This will provide a full traceback
                return {'error': msg}
        return self._schema

    @property
    def _own_and_child_error_handlers(self):
        rv = {}
        rv.update(self.error_handlers)
        for ns in self.namespaces:
            for exception, handler in six.iteritems(ns.error_handlers):
                rv[exception] = handler
        return rv

    def errorhandler(self, exception):
        '''A decorator to register an error handler for a given exception'''
        if inspect.isclass(exception) and issubclass(exception, Exception):
            # Register an error handler for a given exception
            def wrapper(func):
                self.error_handlers[exception] = func
                return func
            return wrapper
        else:
            # Register the default error handler
            self._default_error_handler = exception
            return exception

    def owns_endpoint(self, endpoint):
        '''
        Tests if an endpoint name (not path) belongs to this Api.
        Takes into account the Blueprint name part of the endpoint name.

        :param str endpoint: The name of the endpoint being checked
        :return: bool
        '''

        if self.blueprint:
            if endpoint.startswith(self.blueprint.name):
                endpoint = endpoint.split(self.blueprint.name + '.', 1)[-1]
            else:
                return False
        return endpoint in self.endpoints

    def _should_use_fr_error_handler(self):
        '''
        Determine if error should be handled with FR or default Flask

        The goal is to return Flask error handlers for non-FR-related routes,
        and FR errors (with the correct media type) for FR endpoints. This
        method currently handles 404 and 405 errors.

        :return: bool
        '''
        adapter = current_app.create_url_adapter(request)

        try:
            adapter.match()
        except MethodNotAllowed as e:
            # Check if the other HTTP methods at this url would hit the Api
            valid_route_method = e.valid_methods[0]
            rule, _ = adapter.match(method=valid_route_method, return_rule=True)
            return self.owns_endpoint(rule.endpoint)
        except NotFound:
            return self.catch_all_404s
        except Exception:
            # Werkzeug throws other kinds of exceptions, such as Redirect
            pass

    def _has_fr_route(self):
        '''Encapsulating the rules for whether the request was to a Flask endpoint'''
        # 404's, 405's, which might not have a url_rule
        if self._should_use_fr_error_handler():
            return True
        # for all other errors, just check if FR dispatched the route
        if not request.url_rule:
            return False
        return self.owns_endpoint(request.url_rule.endpoint)

    def error_router(self, fr_handler, original_handler, e):
        '''
        This function decides whether the error occured in a flask-restplus
        endpoint or not. If it happened in a flask-restplus endpoint, given handler
        will be dispatched. If it happened in an unrelated view, the
        app's original error handler will be dispatched.
        In the event that the error occurred in a flask-restplus endpoint but
        the local handler can't resolve the situation, the router will fall
        back onto the original_handler as last resort.
<<<<<<< HEAD

=======
>>>>>>> 2dcdb017
        :param function fr_handler: Flask restplus error handler
        :param function original_handler: the original Flask error handler for the app
        :param Exception e: the exception raised while handling the request
        '''
        if self._has_fr_route():
            try:
                return fr_handler(e)
            except Exception:
                pass  # Fall through to original handler
        return original_handler(e)

    def handle_error(self, e):
        '''
        Internal server Error handler for the API transforms an unknown raised exception into a Flask response,
        with the appropriate HTTP status code and body.
<<<<<<< HEAD

        :param Exception e: the raised Exception object

=======
        :param Exception e: the raised Exception object
>>>>>>> 2dcdb017
        '''
        code = HTTPStatus.INTERNAL_SERVER_ERROR
        return self._make_error_response(code, {'message': code.phrase}, e, Headers())

    def handle_user_error(self, e):
        '''
        Error handler for the API transforms a raised exception into a Flask response,
        with the appropriate HTTP status code and body.

        :param Exception e: the raised Exception object

        '''
        got_request_exception.send(current_app._get_current_object(), exception=e)
<<<<<<< HEAD
=======

        if not isinstance(e, HTTPException) and current_app.propagate_exceptions:
            exc_type, exc_value, tb = sys.exc_info()
            if exc_value is e:
                raise
            else:
                raise e

        include_message_in_response = current_app.config.get("ERROR_INCLUDE_MESSAGE", True)
>>>>>>> 2dcdb017
        default_data = {}

        headers = Headers()

        for typecheck, handler in six.iteritems(self._own_and_child_error_handlers):
            if isinstance(e, typecheck):
                result = handler(e)
                default_data, code, headers = unpack(result, HTTPStatus.INTERNAL_SERVER_ERROR)
                break
        else:
            if isinstance(e, HTTPException):
                code = HTTPStatus(e.code)
                default_data = {
                    'message': getattr(e, 'description', code.phrase)
                }
                headers = e.get_response().headers
            elif self._default_error_handler:
                result = self._default_error_handler(e)
                default_data, code, headers = unpack(result, HTTPStatus.INTERNAL_SERVER_ERROR)
            else:
<<<<<<< HEAD
                raise e from e

        return self._make_error_response(code, default_data, e, headers)

=======
                # The error looks like an unhandled one,
                # We reraise it so the regular error_handler will handle it
                raise e

        return self._make_error_response(code, default_data, e, headers)

>>>>>>> 2dcdb017
    def _make_error_response(self, code, default_data, e, headers):
        '''
        Creates and returns a Flask response with given HTTP status code, body and headers based on given arguments
        :param code: HTTP status code
        :param default_data: Response body
        :param e: Original exception that led to this error response
        :param headers: Response headers
        '''
        include_message_in_response = current_app.config.get("ERROR_INCLUDE_MESSAGE", True)
        if include_message_in_response:
            default_data['message'] = default_data.get('message', str(e))
        else:
            default_data.pop('message', None)

        data = getattr(e, 'data', default_data)
        fallback_mediatype = None

        if code >= HTTPStatus.INTERNAL_SERVER_ERROR:
            exc_info = sys.exc_info()
            if exc_info[1] is None:
                exc_info = None
            current_app.log_exception(exc_info)

        elif code == HTTPStatus.NOT_FOUND and current_app.config.get("ERROR_404_HELP", True) \
            and include_message_in_response:
            data['message'] = self._help_on_404(data.get('message', None))

        elif code == HTTPStatus.NOT_ACCEPTABLE and self.default_mediatype is None:
            # if we are handling NotAcceptable (406), make sure that
            # make_response uses a representation we support as the
            # default mediatype (so that make_response doesn't throw
            # another NotAcceptable error).
            supported_mediatypes = list(self.representations.keys())
            fallback_mediatype = supported_mediatypes[0] if supported_mediatypes else "text/plain"

        # Remove blacklisted headers
        for header in HEADERS_BLACKLIST:
            headers.pop(header, None)

        resp = self.make_response(data, code, headers, fallback_mediatype=fallback_mediatype)

        if code == HTTPStatus.UNAUTHORIZED:
            resp = self.unauthorized(resp)
        return resp

    def _help_on_404(self, message=None):
        rules = dict([(RE_RULES.sub('', rule.rule), rule.rule)
                      for rule in current_app.url_map.iter_rules()])
        close_matches = difflib.get_close_matches(request.path, rules.keys())
        if close_matches:
            # If we already have a message, add punctuation and continue it.
            message = ''.join((
                (message.rstrip('.') + '. ') if message else '',
                'You have requested this URI [',
                request.path,
                '] but did you mean ',
                ' or '.join((rules[match] for match in close_matches)),
                ' ?',
            ))
        return message

    def as_postman(self, urlvars=False, swagger=False):
        '''
        Serialize the API as Postman collection (v1)

        :param bool urlvars: whether to include or not placeholders for query strings
        :param bool swagger: whether to include or not the swagger.json specifications

        '''
        return PostmanCollectionV1(self, swagger=swagger).as_dict(urlvars=urlvars)

    @property
    def payload(self):
        '''Store the input payload in the current request context'''
        return request.get_json()

    @staticmethod
    def _blueprint_setup_add_url_rule_patch(blueprint_setup, rule, endpoint=None, view_func=None, **options):
        '''
        Method used to patch BlueprintSetupState.add_url_rule for setup
        state instance corresponding to this Api instance.  Exists primarily
        to enable _complete_url's function.

        :param blueprint_setup: The BlueprintSetupState instance (self)
        :param rule: A string or callable that takes a string and returns a
            string(_complete_url) that is the url rule for the endpoint
            being registered
        :param endpoint: See BlueprintSetupState.add_url_rule
        :param view_func: See BlueprintSetupState.add_url_rule
        :param **options: See BlueprintSetupState.add_url_rule
        '''

        if callable(rule):
            rule = rule(blueprint_setup.url_prefix)
        elif blueprint_setup.url_prefix:
            rule = blueprint_setup.url_prefix + rule
        options.setdefault('subdomain', blueprint_setup.subdomain)
        if endpoint is None:
            endpoint = _endpoint_from_view_func(view_func)
        defaults = blueprint_setup.url_defaults
        if 'defaults' in options:
            defaults = dict(defaults, **options.pop('defaults'))
        blueprint_setup.app.add_url_rule(rule, '%s.%s' % (blueprint_setup.blueprint.name, endpoint),
                                         view_func, defaults=defaults, **options)

    def _deferred_blueprint_init(self, setup_state):
        '''
        Synchronize prefix between blueprint/api and registration options, then
        perform initialization with setup_state.app :class:`flask.Flask` object.
        When a :class:`flask_restplus.Api` object is initialized with a blueprint,
        this method is recorded on the blueprint to be run when the blueprint is later
        registered to a :class:`flask.Flask` object.  This method also monkeypatches
        BlueprintSetupState.add_url_rule with _blueprint_setup_add_url_rule_patch.

        :param setup_state: The setup state object passed to deferred functions
            during blueprint registration
        :type setup_state: flask.blueprints.BlueprintSetupState

        '''

        self.blueprint_setup = setup_state
        if setup_state.add_url_rule.__name__ != '_blueprint_setup_add_url_rule_patch':
            setup_state._original_add_url_rule = setup_state.add_url_rule
            setup_state.add_url_rule = MethodType(Api._blueprint_setup_add_url_rule_patch,
                                                  setup_state)
        if not setup_state.first_registration:
            raise ValueError('flask-restplus blueprints can only be registered once.')
        self._init_app(setup_state.app, url_prefix=setup_state.url_prefix)

    def mediatypes_method(self):
        '''Return a method that returns a list of mediatypes'''
        return lambda resource_cls: self.mediatypes() + [self.default_mediatype]

    def mediatypes(self):
        '''Returns a list of requested mediatypes sent in the Accept header'''
        return [h for h, q in sorted(request.accept_mimetypes,
                                     key=operator.itemgetter(1), reverse=True)]

    def representation(self, mediatype):
        '''
        Allows additional representation transformers to be declared for the
        api. Transformers are functions that must be decorated with this
        method, passing the mediatype the transformer represents. Three
        arguments are passed to the transformer:

        * The data to be represented in the response body
        * The http status code
        * A dictionary of headers

        The transformer should convert the data appropriately for the mediatype
        and return a Flask response object.

        Ex::

            @api.representation('application/xml')
            def xml(data, code, headers):
                resp = make_response(convert_data_to_xml(data), code)
                resp.headers.extend(headers)
                return resp
        '''
        def wrapper(func):
            self.representations[mediatype] = func
            return func
        return wrapper

    def unauthorized(self, response):
        '''Given a response, change it to ask for credentials'''

        if self.serve_challenge_on_401:
            realm = current_app.config.get("HTTP_BASIC_AUTH_REALM", "flask-restplus")
            challenge = u"{0} realm=\"{1}\"".format("Basic", realm)

            response.headers['WWW-Authenticate'] = challenge
        return response

    def url_for(self, resource, **values):
        '''
        Generates a URL to the given resource.

        Works like :func:`flask.url_for`.
        '''
        endpoint = resource.endpoint
        if self.blueprint:
            endpoint = '{0}.{1}'.format(self.blueprint.name, endpoint)
        return url_for(endpoint, **values)

    def register_schema(self, schema: Type[ma.Schema], name=None) -> ma.Schema:
        '''
        Register the given Marshmallow Schema for this api.
        If 'name' is not provided, the model name will be used instead.

        :param schema: Marshmallow schema to register
        :param name: Name of the model (optional)
        :return ma.Schema: The given model
        '''
        name = name or schema.__name__
        self.schemas[name] = schema
        return schema

    def has_schema(self, schema: Type[ma.Schema]):
        '''
        Returns True if the given schema has been registered to this API
        :param model: Marshmallow schema
        :return: True if the given schema has been registered to this API, false otherwise
        '''
        return schema in list(self.schemas.values())

    def map_to_openapi_type(self, *args):
        """
        Decorator to set mapping for custom fields.
        *args can be:
        a pair of the form (type, format)
        a core marshmallow field type (in which case we reuse that type’s mapping)

        :param args:
        :return:
        """
        def inner(field_type):
            self.custom_fields_mapping[field_type] = args
            return field_type
        return inner


class SwaggerView(Resource):
    '''Render the Swagger specifications as JSON'''

    def get(self):
        schema = self.api.__schema__
        return schema, HTTPStatus.INTERNAL_SERVER_ERROR if 'error' in schema else HTTPStatus.OK

    def mediatypes(self):
        return ['application/json']


def mask_parse_error_handler(error):
    '''When a mask can't be parsed'''
    return {'message': 'Mask parse error: {0}'.format(error)}, HTTPStatus.BAD_REQUEST


def mask_error_handler(error):
    '''When any error occurs on mask'''
    return {'message': 'Mask error: {0}'.format(error)}, HTTPStatus.BAD_REQUEST<|MERGE_RESOLUTION|>--- conflicted
+++ resolved
@@ -27,7 +27,6 @@
 from werkzeug.wrappers import BaseResponse
 
 from . import apidoc
-from .model import Model
 from .mask import ParseError, MaskError
 from .namespace import Namespace
 from .postman import PostmanCollectionV1
@@ -443,24 +442,6 @@
         else:
             return name
 
-    def register_models_from(self, _module):
-        '''
-        Register all the models inside the given module
-        :param _module: Module
-        '''
-        self.register_models(*vars(_module).values())
-
-    def register_models(self, *models):
-        '''
-        Register the given models
-        :param Model models: Models or list(s) of model(s) to register
-        '''
-        for model in models:
-            if isinstance(model, Model):
-                self.models[model.name] = model
-            elif isinstance(model, list):
-                self.register_models(model)
-
     @property
     def specs_url(self):
         '''
@@ -588,10 +569,6 @@
         In the event that the error occurred in a flask-restplus endpoint but
         the local handler can't resolve the situation, the router will fall
         back onto the original_handler as last resort.
-<<<<<<< HEAD
-
-=======
->>>>>>> 2dcdb017
         :param function fr_handler: Flask restplus error handler
         :param function original_handler: the original Flask error handler for the app
         :param Exception e: the exception raised while handling the request
@@ -607,13 +584,7 @@
         '''
         Internal server Error handler for the API transforms an unknown raised exception into a Flask response,
         with the appropriate HTTP status code and body.
-<<<<<<< HEAD
-
         :param Exception e: the raised Exception object
-
-=======
-        :param Exception e: the raised Exception object
->>>>>>> 2dcdb017
         '''
         code = HTTPStatus.INTERNAL_SERVER_ERROR
         return self._make_error_response(code, {'message': code.phrase}, e, Headers())
@@ -627,8 +598,6 @@
 
         '''
         got_request_exception.send(current_app._get_current_object(), exception=e)
-<<<<<<< HEAD
-=======
 
         if not isinstance(e, HTTPException) and current_app.propagate_exceptions:
             exc_type, exc_value, tb = sys.exc_info()
@@ -638,7 +607,6 @@
                 raise e
 
         include_message_in_response = current_app.config.get("ERROR_INCLUDE_MESSAGE", True)
->>>>>>> 2dcdb017
         default_data = {}
 
         headers = Headers()
@@ -659,19 +627,10 @@
                 result = self._default_error_handler(e)
                 default_data, code, headers = unpack(result, HTTPStatus.INTERNAL_SERVER_ERROR)
             else:
-<<<<<<< HEAD
                 raise e from e
 
         return self._make_error_response(code, default_data, e, headers)
 
-=======
-                # The error looks like an unhandled one,
-                # We reraise it so the regular error_handler will handle it
-                raise e
-
-        return self._make_error_response(code, default_data, e, headers)
-
->>>>>>> 2dcdb017
     def _make_error_response(self, code, default_data, e, headers):
         '''
         Creates and returns a Flask response with given HTTP status code, body and headers based on given arguments
@@ -696,7 +655,7 @@
             current_app.log_exception(exc_info)
 
         elif code == HTTPStatus.NOT_FOUND and current_app.config.get("ERROR_404_HELP", True) \
-            and include_message_in_response:
+                and include_message_in_response:
             data['message'] = self._help_on_404(data.get('message', None))
 
         elif code == HTTPStatus.NOT_ACCEPTABLE and self.default_mediatype is None:
