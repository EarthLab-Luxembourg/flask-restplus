--- conflicted
+++ resolved
@@ -26,11 +26,7 @@
 from werkzeug.wrappers import BaseResponse
 
 from . import apidoc
-<<<<<<< HEAD
-=======
-from .model import Model
 from .mask import ParseError, MaskError
->>>>>>> 61ca6870
 from .namespace import Namespace
 from .postman import PostmanCollectionV1
 from .resource import Resource
@@ -418,18 +414,12 @@
         # Register resources
         for resource, urls, kwargs in ns.resources:
             self.register_resource(ns, resource, *self.ns_urls(ns, urls), **kwargs)
-<<<<<<< HEAD
         # Register schemas
         for name, schema in ns.schemas.items():
             self.schemas[name] = schema
         # Register error handlers
         for exception, handler in ns.error_handlers.items():
             self.error_handlers[exception] = handler
-=======
-        # Register models
-        for name, definition in six.iteritems(ns.models):
-            self.models[name] = definition
->>>>>>> 61ca6870
 
     def namespace(self, *args, **kwargs):
         '''
@@ -447,24 +437,6 @@
             return '{0}.{1}'.format(self.blueprint.name, name)
         else:
             return name
-
-    def register_models_from(self, _module):
-        '''
-        Register all the models inside the given module
-        :param _module: Module
-        '''
-        self.register_models(*vars(_module).values())
-
-    def register_models(self, *models):
-        '''
-        Register the given models
-        :param Model models: Models or list(s) of model(s) to register
-        '''
-        for model in models:
-            if isinstance(model, Model):
-                self.models[model.name] = model
-            elif isinstance(model, list):
-                self.register_models(model)
 
     @property
     def specs_url(self):
