# -*- coding: utf-8 -*-
from __future__ import unicode_literals

import difflib
import inspect
from itertools import chain
import logging
import operator
import re
import six
import sys

from collections import OrderedDict
from functools import wraps, partial
from types import MethodType

from flask import url_for, request, current_app
from flask import make_response as original_flask_make_response
from flask.helpers import _endpoint_from_view_func
from flask.signals import got_request_exception

from jsonschema import RefResolver

from werkzeug import cached_property
from werkzeug.datastructures import Headers
from werkzeug.exceptions import HTTPException, MethodNotAllowed, NotFound, NotAcceptable, InternalServerError
from werkzeug.wrappers import BaseResponse

from . import apidoc
from .model import Model
from .mask import ParseError, MaskError
from .namespace import Namespace
from .postman import PostmanCollectionV1
from .resource import Resource
from .swagger import Swagger
from .utils import default_id, camel_to_dash, unpack
from .representations import output_json
from ._http import HTTPStatus

RE_RULES = re.compile('(<.*>)')

# List headers that should never be handled by Flask-RESTPlus
HEADERS_BLACKLIST = ('Content-Length',)

DEFAULT_REPRESENTATIONS = [('application/json', output_json)]

log = logging.getLogger(__name__)


class Api(object):
    '''
    The main entry point for the application.
    You need to initialize it with a Flask Application: ::

    >>> app = Flask(__name__)
    >>> api = Api(app)

    Alternatively, you can use :meth:`init_app` to set the Flask application
    after it has been constructed.

    The endpoint parameter prefix all views and resources:

        - The API root/documentation will be ``{endpoint}.root``
        - A resource registered as 'resource' will be available as ``{endpoint}.resource``

    :param flask.Flask|flask.Blueprint app: the Flask application object or a Blueprint
    :param str version: The API version (used in Swagger documentation)
    :param str title: The API title (used in Swagger documentation)
    :param str description: The API description (used in Swagger documentation)
    :param str terms_url: The API terms page URL (used in Swagger documentation)
    :param str contact: A contact email for the API (used in Swagger documentation)
    :param str license: The license associated to the API (used in Swagger documentation)
    :param str license_url: The license page URL (used in Swagger documentation)
    :param str endpoint: The API base endpoint (default to 'api).
    :param str default: The default namespace base name (default to 'default')
    :param str default_label: The default namespace label (used in Swagger documentation)
    :param str default_mediatype: The default media type to return
    :param bool validate: Whether or not the API should perform input payload validation.
    :param bool ordered: Whether or not preserve order models and marshalling.
    :param str doc: The documentation path. If set to a false value, documentation is disabled.
                (Default to '/')
    :param list decorators: Decorators to attach to every resource
    :param bool catch_all_404s: Use :meth:`handle_error`
        to handle 404 errors throughout your app
    :param dict authorizations: A Swagger Authorizations declaration as dictionary
    :param bool serve_challenge_on_401: Serve basic authentication challenge with 401
        responses (default 'False')
    :param FormatChecker format_checker: A jsonschema.FormatChecker object that is hooked into
        the Model validator. A default or a custom FormatChecker can be provided (e.g., with custom
        checkers), otherwise the default action is to not enforce any format validation.
    '''

    def __init__(self, app=None, version='1.0', title=None, description=None,
            terms_url=None, license=None, license_url=None,
            contact=None, contact_url=None, contact_email=None,
            authorizations=None, security=None, doc='/', default_id=default_id,
            default='default', default_label='Default namespace', validate=None,
            tags=None, prefix='', ordered=False,
            default_mediatype='application/json', decorators=None,
            catch_all_404s=False, serve_challenge_on_401=False, format_checker=None,
            **kwargs):
        self.version = version
        self.title = title or 'API'
        self.description = description
        self.terms_url = terms_url
        self.contact = contact
        self.contact_email = contact_email
        self.contact_url = contact_url
        self.license = license
        self.license_url = license_url
        self.authorizations = authorizations
        self.security = security
        self.default_id = default_id
        self.ordered = ordered
        self._validate = validate
        self._doc = doc
        self._doc_view = None
        self._default_error_handler = None
        self.tags = tags or []

        self.error_handlers = {
            ParseError: mask_parse_error_handler,
            MaskError: mask_error_handler,
        }
        self._schema = None
        self.models = {}
        self._refresolver = None
        self.format_checker = format_checker
        self.namespaces = []
        self.default_namespace = self.namespace(default, default_label,
            endpoint='{0}-declaration'.format(default),
            validate=validate,
            api=self,
            path='/',
        )
        self.ns_paths = dict()

        self.representations = OrderedDict(DEFAULT_REPRESENTATIONS)
        self.urls = {}
        self.prefix = prefix
        self.default_mediatype = default_mediatype
        self.decorators = decorators if decorators else []
        self.catch_all_404s = catch_all_404s
        self.serve_challenge_on_401 = serve_challenge_on_401
        self.blueprint_setup = None
        self.endpoints = set()
        self.resources = []
        self.app = None
        self.blueprint = None

        if app is not None:
            self.app = app
            self.init_app(app)
        # super(Api, self).__init__(app, **kwargs)

    def init_app(self, app, **kwargs):
        '''
        Allow to lazy register the API on a Flask application::

        >>> app = Flask(__name__)
        >>> api = Api()
        >>> api.init_app(app)

        :param flask.Flask app: the Flask application object
        :param str title: The API title (used in Swagger documentation)
        :param str description: The API description (used in Swagger documentation)
        :param str terms_url: The API terms page URL (used in Swagger documentation)
        :param str contact: A contact email for the API (used in Swagger documentation)
        :param str license: The license associated to the API (used in Swagger documentation)
        :param str license_url: The license page URL (used in Swagger documentation)

        '''
        self.app = app
        self.title = kwargs.get('title', self.title)
        self.description = kwargs.get('description', self.description)
        self.terms_url = kwargs.get('terms_url', self.terms_url)
        self.contact = kwargs.get('contact', self.contact)
        self.contact_url = kwargs.get('contact_url', self.contact_url)
        self.contact_email = kwargs.get('contact_email', self.contact_email)
        self.license = kwargs.get('license', self.license)
        self.license_url = kwargs.get('license_url', self.license_url)
        self._add_specs = kwargs.get('add_specs', True)

        # If app is a blueprint, defer the initialization
        try:
            app.record(self._deferred_blueprint_init)
        # Flask.Blueprint has a 'record' attribute, Flask.Api does not
        except AttributeError:
            self._init_app(app)
        else:
            self.blueprint = app

    def _init_app(self, app):
        '''
        Perform initialization actions with the given :class:`flask.Flask` object.

        :param flask.Flask app: The flask application object
        '''
        self._register_specs(self.blueprint or app)
        self._register_doc(self.blueprint or app)

        app.handle_exception = partial(self.error_router, app.handle_exception)
        app.handle_user_exception = partial(self.user_error_router, app.handle_user_exception)

        if len(self.resources) > 0:
            for resource, namespace, urls, kwargs in self.resources:
                self._register_view(app, resource, namespace, *urls, **kwargs)

        self._register_apidoc(app)
        self._validate = self._validate if self._validate is not None else app.config.get('RESTPLUS_VALIDATE', False)
        app.config.setdefault('RESTPLUS_MASK_HEADER', 'X-Fields')
        app.config.setdefault('RESTPLUS_MASK_SWAGGER', True)

    def __getattr__(self, name):
        try:
            return getattr(self.default_namespace, name)
        except AttributeError:
            raise AttributeError('Api does not have {0} attribute'.format(name))

    def _complete_url(self, url_part, registration_prefix):
        '''
        This method is used to defer the construction of the final url in
        the case that the Api is created with a Blueprint.

        :param url_part: The part of the url the endpoint is registered with
        :param registration_prefix: The part of the url contributed by the
            blueprint.  Generally speaking, BlueprintSetupState.url_prefix
        '''
        parts = (registration_prefix, self.prefix, url_part)
        return ''.join(part for part in parts if part)

    def _register_apidoc(self, app):
        conf = app.extensions.setdefault('restplus', {})
        if not conf.get('apidoc_registered', False):
            app.register_blueprint(apidoc.apidoc)
        conf['apidoc_registered'] = True

    def _register_specs(self, app_or_blueprint):
        if self._add_specs:
            endpoint = str('specs')
            self._register_view(
                app_or_blueprint,
                SwaggerView,
                self.default_namespace,
                '/swagger.json',
                endpoint=endpoint,
                resource_class_args=(self, )
            )
            self.endpoints.add(endpoint)

    def _register_doc(self, app_or_blueprint):
        if self._add_specs and self._doc:
            # Register documentation before root if enabled
            app_or_blueprint.add_url_rule(self._doc, 'doc', self.render_doc)
        app_or_blueprint.add_url_rule(self.prefix or '/', 'root', self.render_root)

    def register_resource(self, namespace, resource, *urls, **kwargs):
        endpoint = kwargs.pop('endpoint', None)
        endpoint = str(endpoint or self.default_endpoint(resource, namespace))

        kwargs['endpoint'] = endpoint
        self.endpoints.add(endpoint)

        if self.app is not None:
            self._register_view(self.app, resource, namespace, *urls, **kwargs)
        else:
            self.resources.append((resource, namespace, urls, kwargs))
        return endpoint

    def _register_view(self, app, resource, namespace, *urls, **kwargs):
        endpoint = kwargs.pop('endpoint', None) or camel_to_dash(resource.__name__)
        resource_class_args = kwargs.pop('resource_class_args', ())
        resource_class_kwargs = kwargs.pop('resource_class_kwargs', {})

        # NOTE: 'view_functions' is cleaned up from Blueprint class in Flask 1.0
        if endpoint in getattr(app, 'view_functions', {}):
            previous_view_class = app.view_functions[endpoint].__dict__['view_class']

            # if you override the endpoint with a different class, avoid the
            # collision by raising an exception
            if previous_view_class != resource:
                msg = 'This endpoint (%s) is already set to the class %s.'
                raise ValueError(msg % (endpoint, previous_view_class.__name__))

        resource.mediatypes = self.mediatypes_method()  # Hacky
        resource.endpoint = endpoint

        resource_func = self.output(resource.as_view(endpoint, self, *resource_class_args,
            **resource_class_kwargs))

        # Apply Namespace and Api decorators to a resource
        for decorator in chain(namespace.decorators, self.decorators):
            resource_func = decorator(resource_func)

        for url in urls:
            # If this Api has a blueprint
            if self.blueprint:
                # And this Api has been setup
                if self.blueprint_setup:
                    # Set the rule to a string directly, as the blueprint is already
                    # set up.
                    self.blueprint_setup.add_url_rule(url, view_func=resource_func, **kwargs)
                    continue
                else:
                    # Set the rule to a function that expects the blueprint prefix
                    # to construct the final url.  Allows deferment of url finalization
                    # in the case that the associated Blueprint has not yet been
                    # registered to an application, so we can wait for the registration
                    # prefix
                    rule = partial(self._complete_url, url)
            else:
                # If we've got no Blueprint, just build a url with no prefix
                rule = self._complete_url(url, '')
            # Add the url to the application or blueprint
            app.add_url_rule(rule, view_func=resource_func, **kwargs)

    def output(self, resource):
        '''
        Wraps a resource (as a flask view function),
        for cases where the resource does not directly return a response object

        :param resource: The resource as a flask view function
        '''
        @wraps(resource)
        def wrapper(*args, **kwargs):
            resp = resource(*args, **kwargs)
            if isinstance(resp, BaseResponse):
                return resp
            data, code, headers = unpack(resp)
            return self.make_response(data, code, headers=headers)
        return wrapper

    def make_response(self, data, *args, **kwargs):
        '''
        Looks up the representation transformer for the requested media
        type, invoking the transformer to create a response object. This
        defaults to default_mediatype if no transformer is found for the
        requested mediatype. If default_mediatype is None, a 406 Not
        Acceptable response will be sent as per RFC 2616 section 14.1

        :param data: Python object containing response data to be transformed
        '''
        default_mediatype = kwargs.pop('fallback_mediatype', None) or self.default_mediatype
        mediatype = request.accept_mimetypes.best_match(
            self.representations,
            default=default_mediatype,
        )
        if mediatype is None:
            raise NotAcceptable()
        if mediatype in self.representations:
            resp = self.representations[mediatype](data, *args, **kwargs)
            resp.headers['Content-Type'] = mediatype
            return resp
        elif mediatype == 'text/plain':
            resp = original_flask_make_response(str(data), *args, **kwargs)
            resp.headers['Content-Type'] = 'text/plain'
            return resp
        else:
            raise InternalServerError()

    def documentation(self, func):
        '''A decorator to specify a view funtion for the documentation'''
        self._doc_view = func
        return func

    def render_root(self):
        self.abort(HTTPStatus.NOT_FOUND)

    def render_doc(self):
        '''Override this method to customize the documentation page'''
        if self._doc_view:
            return self._doc_view()
        elif not self._doc:
            self.abort(HTTPStatus.NOT_FOUND)
        return apidoc.ui_for(self)

    def default_endpoint(self, resource, namespace):
        '''
        Provide a default endpoint for a resource on a given namespace.

        Endpoints are ensured not to collide.

        Override this method specify a custom algoryhtm for default endpoint.

        :param Resource resource: the resource for which we want an endpoint
        :param Namespace namespace: the namespace holding the resource
        :returns str: An endpoint name
        '''
        endpoint = camel_to_dash(resource.__name__)
        if namespace is not self.default_namespace:
            endpoint = '{ns.name}_{endpoint}'.format(ns=namespace, endpoint=endpoint)
        if endpoint in self.endpoints:
            suffix = 2
            while True:
                new_endpoint = '{base}_{suffix}'.format(base=endpoint, suffix=suffix)
                if new_endpoint not in self.endpoints:
                    endpoint = new_endpoint
                    break
                suffix += 1
        return endpoint

    def get_ns_path(self, ns):
        return self.ns_paths.get(ns)

    def ns_urls(self, ns, urls):
        path = self.get_ns_path(ns) or ns.path
        return [path + url for url in urls]

    def add_namespace(self, ns, path=None):
        '''
        This method registers resources from namespace for current instance of api.
        You can use argument path for definition custom prefix url for namespace.

        :param Namespace ns: the namespace
        :param path: registration prefix of namespace
        '''
        if ns not in self.namespaces:
            self.namespaces.append(ns)
            if self not in ns.apis:
                ns.apis.append(self)
            # Associate ns with prefix-path
            if path is not None:
                self.ns_paths[ns] = path
        # Register resources
        for resource, urls, kwargs in ns.resources:
            self.register_resource(ns, resource, *self.ns_urls(ns, urls), **kwargs)
        # Register models
        for name, definition in six.iteritems(ns.models):
            self.models[name] = definition

    def namespace(self, *args, **kwargs):
        '''
        A namespace factory.

        :returns Namespace: a new namespace instance
        '''
        kwargs['ordered'] = kwargs.get('ordered', self.ordered)
        ns = Namespace(*args, **kwargs)
        self.add_namespace(ns)
        return ns

    def endpoint(self, name):
        if self.blueprint:
            return '{0}.{1}'.format(self.blueprint.name, name)
        else:
            return name

    def register_models_from(self, _module):
        '''
        Register all the models inside the given module
        :param _module: Module
        '''
        self.register_models(*vars(_module).values())

    def register_models(self, *models):
        '''
        Register the given models
        :param Model models: Models or list(s) of model(s) to register
        '''
        for model in models:
            if isinstance(model, Model):
                self.models[model.name] = model
            elif isinstance(model, list):
                self.register_models(model)

    @property
    def specs_url(self):
        '''
        The Swagger specifications absolute url (ie. `swagger.json`)

        :rtype: str
        '''
        return url_for(self.endpoint('specs'), _external=True)

    @property
    def base_url(self):
        '''
        The API base absolute url

        :rtype: str
        '''
        return url_for(self.endpoint('root'), _external=True)

    @property
    def base_path(self):
        '''
        The API path

        :rtype: str
        '''
        return url_for(self.endpoint('root'), _external=False)

    @cached_property
    def __schema__(self):
        '''
        The Swagger specifications/schema for this API

        :returns dict: the schema as a serializable dict
        '''
        if not self._schema:
            try:
                self._schema = Swagger(self).as_dict()
            except Exception:
                # Log the source exception for debugging purpose
                # and return an error message
                msg = 'Unable to render schema'
                log.exception(msg)  # This will provide a full traceback
                return {'error': msg}
        return self._schema

    @property
    def _own_and_child_error_handlers(self):
        rv = {}
        rv.update(self.error_handlers)
        for ns in self.namespaces:
            for exception, handler in six.iteritems(ns.error_handlers):
                rv[exception] = handler
        return rv

    def errorhandler(self, exception):
        '''A decorator to register an error handler for a given exception'''
        if inspect.isclass(exception) and issubclass(exception, Exception):
            # Register an error handler for a given exception
            def wrapper(func):
                self.error_handlers[exception] = func
                return func
            return wrapper
        else:
            # Register the default error handler
            self._default_error_handler = exception
            return exception

    def owns_endpoint(self, endpoint):
        '''
        Tests if an endpoint name (not path) belongs to this Api.
        Takes into account the Blueprint name part of the endpoint name.

        :param str endpoint: The name of the endpoint being checked
        :return: bool
        '''

        if self.blueprint:
            if endpoint.startswith(self.blueprint.name):
                endpoint = endpoint.split(self.blueprint.name + '.', 1)[-1]
            else:
                return False
        return endpoint in self.endpoints

    def _should_use_fr_error_handler(self):
        '''
        Determine if error should be handled with FR or default Flask

        The goal is to return Flask error handlers for non-FR-related routes,
        and FR errors (with the correct media type) for FR endpoints. This
        method currently handles 404 and 405 errors.

        :return: bool
        '''
        adapter = current_app.create_url_adapter(request)

        try:
            adapter.match()
        except MethodNotAllowed as e:
            # Check if the other HTTP methods at this url would hit the Api
            valid_route_method = e.valid_methods[0]
            rule, _ = adapter.match(method=valid_route_method, return_rule=True)
            return self.owns_endpoint(rule.endpoint)
        except NotFound:
            return self.catch_all_404s
        except Exception:
            # Werkzeug throws other kinds of exceptions, such as Redirect
            pass

    def _has_fr_route(self):
        '''Encapsulating the rules for whether the request was to a Flask endpoint'''
        # 404's, 405's, which might not have a url_rule
        if self._should_use_fr_error_handler():
            return True
        # for all other errors, just check if FR dispatched the route
        if not request.url_rule:
            return False
        return self.owns_endpoint(request.url_rule.endpoint)

    def error_router(self, original_handler, e):
        '''
        This function decides whether the error occured in a flask-restplus
        endpoint or not. If it happened in a flask-restplus endpoint, our
        handler will be dispatched. If it happened in an unrelated view, the
        app's original error handler will be dispatched.
        In the event that the error occurred in a flask-restplus endpoint but
        the local handler can't resolve the situation, the router will fall
        back onto the original_handler as last resort.

        :param function original_handler: the original Flask error handler for the app
        :param Exception e: the exception raised while handling the request
        '''
        return self._error_router(self.handle_error, original_handler, e)

    def user_error_router(self, original_handler, e):
        '''
        This function decides whether the error occured in a flask-restplus
        endpoint or not. If it happened in a flask-restplus endpoint, our
        user handler will be dispatched. If it happened in an unrelated view, the
        app's original user error handler will be dispatched.
        In the event that the error occurred in a flask-restplus endpoint but
        the local handler can't resolve the situation, the router will fall
        back onto the original_handler as last resort.

        :param function original_handler: the original Flask error handler for the app
        :param Exception e: the exception raised while handling the request
        '''
        return self._error_router(self.handle_user_error, original_handler, e)

    def _error_router(self, handler, original_handler, e):
        '''
        This function decides whether the error occured in a flask-restplus
        endpoint or not. If it happened in a flask-restplus endpoint, given handler
        will be dispatched. If it happened in an unrelated view, the
        given app's original error handler will be dispatched.
        In the event that the error occurred in a flask-restplus endpoint but
        the local handler can't resolve the situation, the router will fall
        back onto the original_handler as last resort.

        :param function handler: the error handler to dispatch on error that occured in a flask-restplus endpoint
        :param function original_handler: the original Flask error handler for the app
        :param Exception e: the exception raised while handling the request
        '''
        if self._has_fr_route():
            try:
                return handler(e)
            except Exception:
                pass  # Fall through to original handler
        return original_handler(e)

    def handle_error(self, e):
        '''
        Internal server Error handler for the API transforms an unknown raised exception into a Flask response,
        with the appropriate HTTP status code and body.

        :param Exception e: the raised Exception object

        '''
        code = HTTPStatus.INTERNAL_SERVER_ERROR
        return self._make_error_response(code, {'message': code.phrase}, e, Headers())

    def handle_user_error(self, e):
        '''
        Error handler for the API transforms a raised exception into a Flask response,
        with the appropriate HTTP status code and body.

        :param Exception e: the raised Exception object

        '''
        got_request_exception.send(current_app._get_current_object(), exception=e)
<<<<<<< HEAD
=======

        if not isinstance(e, HTTPException) and current_app.propagate_exceptions:
            exc_type, exc_value, tb = sys.exc_info()
            if exc_value is e:
                raise
            else:
                raise e

        include_message_in_response = current_app.config.get("ERROR_INCLUDE_MESSAGE", True)
>>>>>>> f02bbdd5
        default_data = {}

        headers = Headers()

        for typecheck, handler in six.iteritems(self._own_and_child_error_handlers):
            if isinstance(e, typecheck):
                result = handler(e)
                default_data, code, headers = unpack(result, HTTPStatus.INTERNAL_SERVER_ERROR)
                break
        else:
            if isinstance(e, HTTPException):
                code = HTTPStatus(e.code)
                default_data = {
                    'message': getattr(e, 'description', code.phrase)
                }
                headers = e.get_response().headers
            elif self._default_error_handler:
                result = self._default_error_handler(e)
                default_data, code, headers = unpack(result, HTTPStatus.INTERNAL_SERVER_ERROR)
            else:
                # The error looks like an unhandled one,
                # We reraise it so the regular error_handler will handle it
                raise e

        return self._make_error_response(code, default_data, e, headers)

    def _make_error_response(self, code, default_data, e, headers):
        '''
        Creates and returns a Flask response with given HTTP status code, body and headers based on given arguments
        :param code: HTTP status code
        :param default_data: Response body
        :param e: Original exception that led to this error response
        :param headers: Response headers
        '''
        include_message_in_response = current_app.config.get("ERROR_INCLUDE_MESSAGE", True)
        if include_message_in_response:
            default_data['message'] = default_data.get('message', str(e))
        else:
            default_data.pop('message', None)

        data = getattr(e, 'data', default_data)
        fallback_mediatype = None

        if code >= HTTPStatus.INTERNAL_SERVER_ERROR:
            exc_info = sys.exc_info()
            if exc_info[1] is None:
                exc_info = None
            current_app.log_exception(exc_info)

        elif code == HTTPStatus.NOT_FOUND and current_app.config.get("ERROR_404_HELP", True) \
            and include_message_in_response:
            data['message'] = self._help_on_404(data.get('message', None))

        elif code == HTTPStatus.NOT_ACCEPTABLE and self.default_mediatype is None:
            # if we are handling NotAcceptable (406), make sure that
            # make_response uses a representation we support as the
            # default mediatype (so that make_response doesn't throw
            # another NotAcceptable error).
            supported_mediatypes = list(self.representations.keys())
            fallback_mediatype = supported_mediatypes[0] if supported_mediatypes else "text/plain"

        # Remove blacklisted headers
        for header in HEADERS_BLACKLIST:
            headers.pop(header, None)

        resp = self.make_response(data, code, headers, fallback_mediatype=fallback_mediatype)

        if code == HTTPStatus.UNAUTHORIZED:
            resp = self.unauthorized(resp)
        return resp

    def _help_on_404(self, message=None):
        rules = dict([(RE_RULES.sub('', rule.rule), rule.rule)
                      for rule in current_app.url_map.iter_rules()])
        close_matches = difflib.get_close_matches(request.path, rules.keys())
        if close_matches:
            # If we already have a message, add punctuation and continue it.
            message = ''.join((
                (message.rstrip('.') + '. ') if message else '',
                'You have requested this URI [',
                request.path,
                '] but did you mean ',
                ' or '.join((rules[match] for match in close_matches)),
                ' ?',
            ))
        return message

    def as_postman(self, urlvars=False, swagger=False):
        '''
        Serialize the API as Postman collection (v1)

        :param bool urlvars: whether to include or not placeholders for query strings
        :param bool swagger: whether to include or not the swagger.json specifications

        '''
        return PostmanCollectionV1(self, swagger=swagger).as_dict(urlvars=urlvars)

    @property
    def payload(self):
        '''Store the input payload in the current request context'''
        return request.get_json()

    @property
    def refresolver(self):
        if not self._refresolver:
            self._refresolver = RefResolver.from_schema(self.__schema__)
        return self._refresolver

    @staticmethod
    def _blueprint_setup_add_url_rule_patch(blueprint_setup, rule, endpoint=None, view_func=None, **options):
        '''
        Method used to patch BlueprintSetupState.add_url_rule for setup
        state instance corresponding to this Api instance.  Exists primarily
        to enable _complete_url's function.

        :param blueprint_setup: The BlueprintSetupState instance (self)
        :param rule: A string or callable that takes a string and returns a
            string(_complete_url) that is the url rule for the endpoint
            being registered
        :param endpoint: See BlueprintSetupState.add_url_rule
        :param view_func: See BlueprintSetupState.add_url_rule
        :param **options: See BlueprintSetupState.add_url_rule
        '''

        if callable(rule):
            rule = rule(blueprint_setup.url_prefix)
        elif blueprint_setup.url_prefix:
            rule = blueprint_setup.url_prefix + rule
        options.setdefault('subdomain', blueprint_setup.subdomain)
        if endpoint is None:
            endpoint = _endpoint_from_view_func(view_func)
        defaults = blueprint_setup.url_defaults
        if 'defaults' in options:
            defaults = dict(defaults, **options.pop('defaults'))
        blueprint_setup.app.add_url_rule(rule, '%s.%s' % (blueprint_setup.blueprint.name, endpoint),
                                         view_func, defaults=defaults, **options)

    def _deferred_blueprint_init(self, setup_state):
        '''
        Synchronize prefix between blueprint/api and registration options, then
        perform initialization with setup_state.app :class:`flask.Flask` object.
        When a :class:`flask_restplus.Api` object is initialized with a blueprint,
        this method is recorded on the blueprint to be run when the blueprint is later
        registered to a :class:`flask.Flask` object.  This method also monkeypatches
        BlueprintSetupState.add_url_rule with _blueprint_setup_add_url_rule_patch.

        :param setup_state: The setup state object passed to deferred functions
            during blueprint registration
        :type setup_state: flask.blueprints.BlueprintSetupState

        '''

        self.blueprint_setup = setup_state
        if setup_state.add_url_rule.__name__ != '_blueprint_setup_add_url_rule_patch':
            setup_state._original_add_url_rule = setup_state.add_url_rule
            setup_state.add_url_rule = MethodType(Api._blueprint_setup_add_url_rule_patch,
                                                  setup_state)
        if not setup_state.first_registration:
            raise ValueError('flask-restplus blueprints can only be registered once.')
        self._init_app(setup_state.app)

    def mediatypes_method(self):
        '''Return a method that returns a list of mediatypes'''
        return lambda resource_cls: self.mediatypes() + [self.default_mediatype]

    def mediatypes(self):
        '''Returns a list of requested mediatypes sent in the Accept header'''
        return [h for h, q in sorted(request.accept_mimetypes,
                                     key=operator.itemgetter(1), reverse=True)]

    def representation(self, mediatype):
        '''
        Allows additional representation transformers to be declared for the
        api. Transformers are functions that must be decorated with this
        method, passing the mediatype the transformer represents. Three
        arguments are passed to the transformer:

        * The data to be represented in the response body
        * The http status code
        * A dictionary of headers

        The transformer should convert the data appropriately for the mediatype
        and return a Flask response object.

        Ex::

            @api.representation('application/xml')
            def xml(data, code, headers):
                resp = make_response(convert_data_to_xml(data), code)
                resp.headers.extend(headers)
                return resp
        '''
        def wrapper(func):
            self.representations[mediatype] = func
            return func
        return wrapper

    def unauthorized(self, response):
        '''Given a response, change it to ask for credentials'''

        if self.serve_challenge_on_401:
            realm = current_app.config.get("HTTP_BASIC_AUTH_REALM", "flask-restplus")
            challenge = u"{0} realm=\"{1}\"".format("Basic", realm)

            response.headers['WWW-Authenticate'] = challenge
        return response

    def url_for(self, resource, **values):
        '''
        Generates a URL to the given resource.

        Works like :func:`flask.url_for`.
        '''
        endpoint = resource.endpoint
        if self.blueprint:
            endpoint = '{0}.{1}'.format(self.blueprint.name, endpoint)
        return url_for(endpoint, **values)


class SwaggerView(Resource):
    '''Render the Swagger specifications as JSON'''
    def get(self):
        schema = self.api.__schema__
        return schema, HTTPStatus.INTERNAL_SERVER_ERROR if 'error' in schema else HTTPStatus.OK

    def mediatypes(self):
        return ['application/json']


def mask_parse_error_handler(error):
    '''When a mask can't be parsed'''
    return {'message': 'Mask parse error: {0}'.format(error)}, HTTPStatus.BAD_REQUEST


def mask_error_handler(error):
    '''When any error occurs on mask'''
    return {'message': 'Mask error: {0}'.format(error)}, HTTPStatus.BAD_REQUEST<|MERGE_RESOLUTION|>--- conflicted
+++ resolved
@@ -652,8 +652,6 @@
 
         '''
         got_request_exception.send(current_app._get_current_object(), exception=e)
-<<<<<<< HEAD
-=======
 
         if not isinstance(e, HTTPException) and current_app.propagate_exceptions:
             exc_type, exc_value, tb = sys.exc_info()
@@ -663,7 +661,6 @@
                 raise e
 
         include_message_in_response = current_app.config.get("ERROR_INCLUDE_MESSAGE", True)
->>>>>>> f02bbdd5
         default_data = {}
 
         headers = Headers()
